--- conflicted
+++ resolved
@@ -148,12 +148,9 @@
             note={note}
             groups={editorMenuGroups}
             isOpen={changeEditorMenuVisible}
-<<<<<<< HEAD
-=======
             closeMenu={() => {
               setChangeEditorMenuOpen(false);
             }}
->>>>>>> 4a06cb3e
           />
         )}
       </DisclosurePanel>
