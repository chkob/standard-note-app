--- conflicted
+++ resolved
@@ -130,12 +130,9 @@
                 setSelectedEditor={setCurrentEditor}
                 note={note}
                 groups={editorMenuGroups}
-<<<<<<< HEAD
-=======
                 closeMenu={() => {
                   setOpen(false);
                 }}
->>>>>>> 4a06cb3e
               />
             )}
           </DisclosurePanel>
