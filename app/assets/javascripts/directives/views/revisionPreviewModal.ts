import { WebApplication } from '@/ui_models/application';
import { WebDirective } from './../../types';
import {
  ContentType,
  PayloadSource,
  SNComponent,
  SNNote,
  ComponentArea
} from 'snjs';
import template from '%/directives/revision-preview-modal.pug';
import { PayloadContent } from '@node_modules/snjs/dist/@types/protocol/payloads/generator';
import { confirmDialog } from '@/services/alertService';

interface RevisionPreviewScope {
  uuid: string
  content: PayloadContent
  application: WebApplication
}

class RevisionPreviewModalCtrl implements RevisionPreviewScope {

  $element: JQLite
  $timeout: ng.ITimeoutService
  uuid!: string
  content!: PayloadContent
  application!: WebApplication
  unregisterComponent?: any
  note!: SNNote
  editor?: SNComponent

  /* @ngInject */
  constructor(
    $element: JQLite,
    $timeout: ng.ITimeoutService
  ) {
    this.$element = $element;
    this.$timeout = $timeout;
  }

  $onInit() {
    this.configure();
  }

  $onDestroy() {
    if (this.unregisterComponent) {
      this.unregisterComponent();
      this.unregisterComponent = undefined;
    }
  }

  get componentManager() {
    return this.application.componentManager!;
  }

  async configure() {
    this.note = await this.application.createTemplateItem(
      ContentType.Note,
      this.content
    ) as SNNote;
    const originalNote = this.application.findItem(this.uuid) as SNNote;
    const editorForNote = this.componentManager.editorForNote(originalNote);
    if (editorForNote) {
      /** 
       * Create temporary copy, as a lot of componentManager is uuid based, so might 
       * interfere with active editor. Be sure to copy only the content, as the top level 
       * editor object has non-copyable properties like .window, which cannot be transfered
       */
      const editorCopy = await this.application.createTemplateItem(
        ContentType.Component,
        editorForNote.safeContent
      ) as SNComponent;
      this.componentManager.setReadonlyStateForComponent(editorCopy, true, true);
      this.unregisterComponent = this.componentManager.registerHandler({
        identifier: editorCopy.uuid,
        areas: [ComponentArea.Editor],
        contextRequestHandler: (componentUuid) => {
          if (componentUuid === this.editor?.uuid) {
            return this.note;
          }
        },
        componentForSessionKeyHandler: (key) => {
          if (key === this.componentManager.sessionKeyForComponent(this.editor!)) {
            return this.editor;
          }
        }
      });

      this.editor = editorCopy;
    }
  }

  async restore(asCopy: boolean) {
    const run = async () => {
      if (asCopy) {
        const contentCopy = Object.assign({}, this.content);
        if (contentCopy.title) {
          contentCopy.title += " (copy)";
        }
        await this.application.createManagedItem(
          ContentType.Note,
          contentCopy,
          true
        );
      } else {
        this.application.changeAndSaveItem(this.uuid, (mutator) => {
          mutator.setContent(this.content);
        }, true, PayloadSource.RemoteActionRetrieved);
      }
      this.dismiss();
    };

    if (!asCopy) {
<<<<<<< HEAD
      if (await confirmDialog({
        text: "Are you sure you want to replace the current note's contents with what you see in this preview?",
        confirmButtonStyle: 'danger',
      })) {
        run();
      }
=======
      confirmDialog({
        text: "Are you sure you want to replace the current note's contents with what you see in this preview?",
        confirmButtonStyle: "danger"
      }).then((confirmed) => {
        if (confirmed) {
          run();
        }
      });
>>>>>>> 39f3fb93
    } else {
      run();
    }
  }

  dismiss() {
    const elem = this.$element;
    const scope = elem.scope();
    scope.$destroy();
    elem.remove();
  }
}

export class RevisionPreviewModal extends WebDirective {
  constructor() {
    super();
    this.restrict = 'E';
    this.template = template;
    this.controller = RevisionPreviewModalCtrl;
    this.controllerAs = 'ctrl';
    this.bindToController = true;
    this.scope = {
      uuid: '=',
      content: '=',
      application: '='
    };
  }
}<|MERGE_RESOLUTION|>--- conflicted
+++ resolved
@@ -89,7 +89,7 @@
     }
   }
 
-  async restore(asCopy: boolean) {
+  restore(asCopy: boolean) {
     const run = async () => {
       if (asCopy) {
         const contentCopy = Object.assign({}, this.content);
@@ -110,14 +110,6 @@
     };
 
     if (!asCopy) {
-<<<<<<< HEAD
-      if (await confirmDialog({
-        text: "Are you sure you want to replace the current note's contents with what you see in this preview?",
-        confirmButtonStyle: 'danger',
-      })) {
-        run();
-      }
-=======
       confirmDialog({
         text: "Are you sure you want to replace the current note's contents with what you see in this preview?",
         confirmButtonStyle: "danger"
@@ -126,7 +118,6 @@
           run();
         }
       });
->>>>>>> 39f3fb93
     } else {
       run();
     }
