angular.module('app.frontend')
  .directive("notesSection", function(){
    return {
      scope: {
        addNew: "&",
        selectionMade: "&",
        remove: "&",
        tag: "=",
        removeTag: "&"
      },

      templateUrl: 'frontend/notes.html',
      replace: true,
      controller: 'NotesCtrl',
      controllerAs: 'ctrl',
      bindToController: true,

      link:function(scope, elem, attrs, ctrl) {
        scope.$watch('ctrl.tag', function(tag, oldTag){
          if(tag) {
            if(tag.needsLoad) {
              scope.$watch('ctrl.tag.didLoad', function(didLoad){
                if(didLoad) {
                  tag.needsLoad = false;
                  ctrl.tagDidChange(tag, oldTag);
                }
              });
            } else {
              ctrl.tagDidChange(tag, oldTag);
            }
          }
        });
      }
    }
  })
  .controller('NotesCtrl', function (authManager, $timeout, $rootScope, modelManager) {

    this.sortBy = localStorage.getItem("sortBy") || "created_at";

    $rootScope.$on("editorFocused", function(){
      this.showMenu = false;
    }.bind(this))

<<<<<<< HEAD
    $rootScope.$on("noteDeleted", function() {
      this.selectFirstNote(false);
    }.bind(this))

    var isFirstLoad = true;

=======
>>>>>>> 052c6a9c
    this.notesToDisplay = 20;
    this.paginate = function() {
      this.notesToDisplay += 20
    }

    this.tagDidChange = function(tag, oldTag) {
      this.showMenu = false;

      if(this.selectedNote && this.selectedNote.dummy) {
        _.remove(oldTag.notes, this.selectedNote);
      }

      this.noteFilter.text = "";
      this.setNotes(tag.notes);
    }

    this.setNotes = function(notes) {
      notes.forEach(function(note){
        note.visible = true;
      })

      var createNew = notes.length == 0;
      this.selectFirstNote(createNew);
    }

    this.selectedTagDelete = function() {
      this.showMenu = false;
      this.removeTag()(this.tag);
    }

    this.selectFirstNote = function(createNew) {
      var visibleNotes = this.sortedNotes.filter(function(note){
        return note.visible;
      });

      if(visibleNotes.length > 0) {
        this.selectNote(visibleNotes[0]);
      } else if(createNew) {
        this.createNewNote();
      }
    }

    this.selectNote = function(note) {
      this.selectedNote = note;
      this.selectionMade()(note);
    }

    this.createNewNote = function() {
      var title = "New Note" + (this.tag.notes ? (" " + (this.tag.notes.length + 1)) : "");
      this.newNote = modelManager.createItem({content_type: "Note", dummy: true, text: ""});
      this.newNote.title = title;
      this.selectNote(this.newNote);
      this.addNew()(this.newNote);
    }

    this.noteFilter = {text : ''};

    this.filterNotes = function(note) {
      var filterText = this.noteFilter.text.toLowerCase();
      if(filterText.length == 0) {
        note.visible = true;
      } else {
        note.visible = note.safeTitle().toLowerCase().includes(filterText) || note.safeText().toLowerCase().includes(filterText);
      }
      return note.visible;
    }.bind(this)

    this.filterTextChanged = function() {
      $timeout(function(){
        if(!this.selectedNote.visible) {
          this.selectFirstNote(false);
        }
      }.bind(this), 100)
    }

    this.selectedMenuItem = function() {
      this.showMenu = false;
    }

    this.selectedSortByCreated = function() {
      this.setSortBy("created_at");
    }

    this.selectedSortByUpdated = function() {
      this.setSortBy("updated_at");
    }

    this.setSortBy = function(type) {
      this.sortBy = type;
      localStorage.setItem("sortBy", type);
    }

  });<|MERGE_RESOLUTION|>--- conflicted
+++ resolved
@@ -41,15 +41,10 @@
       this.showMenu = false;
     }.bind(this))
 
-<<<<<<< HEAD
     $rootScope.$on("noteDeleted", function() {
       this.selectFirstNote(false);
     }.bind(this))
 
-    var isFirstLoad = true;
-
-=======
->>>>>>> 052c6a9c
     this.notesToDisplay = 20;
     this.paginate = function() {
       this.notesToDisplay += 20
