/* Components and utilities that are good candidates for extraction to StyleKit. */

.border-2 {
  border-width: 2px;
}

.border-background {
  border-color: var(--sn-stylekit-background-color);
}

.border-transparent {
  border-color: transparent;
}

.border-info {
  border-color: var(--sn-stylekit-info-color);
}

.bg-clip-padding {
  background-clip: padding-box;
}

<<<<<<< HEAD
.bg-secondary-contrast {
  background-color: var(--sn-stylekit-secondary-contrast-background-color);
}

.bg-transparent {
  background-color: transparent;
}

.focus-within\:border-background:focus-within {
  border-color: var(--sn-stylekit-background-color);
}

.grid {
  display: grid;
}

.mr-2\.5 {
  margin-right: 0.625rem;
}

.my-2\.5 {
  margin-top: 0.625rem;
  margin-bottom: 0.625rem;
}

.outline-none {
  outline: none;
=======
.color-foreground {
  color: var(--sn-stylekit-foreground-color);
>>>>>>> 7679ba7c
}

.ring-info {
  box-shadow: 0 0 0 2px var(--sn-stylekit-info-color);
}

.inner-ring-info {
  box-shadow: inset 0 0 0 2px var(--sn-stylekit-info-color);
}

.focus\:inner-ring-info:focus {
  @extend .inner-ring-info;
}

.focus\:ring-info:focus {
  @extend .ring-info;
}

.focus-within\:ring-info:focus-within {
  @extend .ring-info;
}

.text-left {
  text-align: left;
}

.text-3xl {
  font-size: 1.875rem;
  line-height: 2.25rem;
}

.w-32px {
  width: 32px;
}

.h-32px {
  height: 32px;
}

.h-1px {
  height: 1px;
}

.h-10 {
  height: 2.5rem;
}

/**
 * A button that is just an icon. Separated from .sn-button because there
 * is almost no style overlap.
 */
.sn-icon-button {
  @extend .border-2;
  @extend .border-transparent;
  @extend .bg-clip-padding;
  @extend .m-0;
  @extend .p-0;
  @extend .bg-transparent;
  @extend .cursor-pointer;
  @extend .rounded-full;
  @extend .color-neutral;
  @extend .focus\:outline-none;
  @extend .focus\:ring-info;
}

.sn-dropdown {
  @extend .absolute;
  @extend .bg-default;
  @extend .min-w-80;
  @extend .duration-150;
  @extend .slide-down-animation;
  @extend .rounded;
  @extend .box-shadow;

  z-index: $z-index-dropdown-menu;

  &.sn-dropdown-anchor-right {
    right: 0;
  }

  &[data-state='collapsed'] {
    display: none;
  }
}

$switch-width: 35px;
$switch-handle-size: 14px;
$border-width: 2px;

/** Lesser specificity will give priority to reach's styles */
[data-reach-custom-checkbox-container].sn-switch {
  @extend .duration-150;
  @extend .ease-out;
  @extend .rounded-full;
  @extend .transition-background;
  @extend .bg-clip-padding;
  @extend .cursor-pointer;
  @extend .border-transparent;
  width: $switch-width;
  height: 22px;
  border-style: solid;
  border-width: $border-width;
  @extend .focus-within\:ring-info;
  @extend .focus-within\:outline-none;
  @extend .focus-within\:border-background;
}

.sn-switch-handle {
  @extend .absolute;
  @extend .block;
  @extend .bg-default;
  @extend .rounded-full;

  @extend .ease-out;
  @extend .transition-transform;
  @extend .duration-150;

  left: $border-width;
  width: $switch-handle-size;
  height: $switch-handle-size;
  top: 50%;
  transform: translate(0px, -50%);

  &.sn-switch-handle-right {
    transform: translate(
      $switch-width - $switch-handle-size - ($border-width * 4),
      -50%
    );
  }
}<|MERGE_RESOLUTION|>--- conflicted
+++ resolved
@@ -20,7 +20,6 @@
   background-clip: padding-box;
 }
 
-<<<<<<< HEAD
 .bg-secondary-contrast {
   background-color: var(--sn-stylekit-secondary-contrast-background-color);
 }
@@ -48,10 +47,10 @@
 
 .outline-none {
   outline: none;
-=======
+}
+
 .color-foreground {
   color: var(--sn-stylekit-foreground-color);
->>>>>>> 7679ba7c
 }
 
 .ring-info {
