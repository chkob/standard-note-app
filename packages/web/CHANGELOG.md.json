--- conflicted
+++ resolved
@@ -1,8 +1,6 @@
 {
   "versions": [
     {
-<<<<<<< HEAD
-=======
       "version": "3.165.1",
       "title": "[3.165.1](https://github.com/standardnotes/app/compare/@standardnotes/web@3.165.0...@standardnotes/web@3.165.1) (2023-07-05)",
       "date": null,
@@ -14,21 +12,6 @@
       }
     },
     {
-      "version": "3.165.0",
-      "title": "[3.165.0](https://github.com/standardnotes/app/compare/@standardnotes/web@3.164.3...@standardnotes/web@3.165.0) (2023-07-04)",
-      "date": null,
-      "body": "### Features\n\n* New one-click Home Server, now in Labs. Launch your own self-hosted server instance with just 1 click from the Preferences window.  ([#2345](https://github.com/standardnotes/app/issues/2345)) ([0552878](https://github.com/standardnotes/app/commit/05528782a4e9684dbd86fd12b77eb86727d6c414))",
-      "parsed": {
-        "_": [
-          "New one-click Home Server, now in Labs. Launch your own self-hosted server instance with just 1 click from the Preferences window.  (#2345) (0552878)"
-        ],
-        "Features": [
-          "New one-click Home Server, now in Labs. Launch your own self-hosted server instance with just 1 click from the Preferences window.  (#2345) (0552878)"
-        ]
-      }
-    },
-    {
->>>>>>> a52828cd
       "version": "3.164.3",
       "title": "[3.164.3](https://github.com/standardnotes/app/compare/@standardnotes/web@3.164.2...@standardnotes/web@3.164.3) (2023-07-04)",
       "date": null,
