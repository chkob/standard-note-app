{
  "name": "@standardnotes/sncrypto-web",
  "version": "1.14.3",
  "engines": {
    "node": ">=16.0.0 <17.0.0"
  },
  "description": "SNCrypto Web",
  "main": "dist/index.js",
  "types": "dist/index.d.ts",
  "files": [
    "dist/**/*.js",
    "dist/**/*.js.map",
    "dist/**/*.d.ts",
    "test",
    "test-server.js"
  ],
  "license": "AGPL-3.0-or-later",
  "private": true,
  "scripts": {
    "clean": "rm -fr dist",
    "prebuild": "yarn clean",
    "build": "webpack --mode production && tsc",
    "watch": "webpack --mode production --watch",
<<<<<<< HEAD
    "lint": "eslint . --ext .ts",
    "start:test-server": "yarn node test-server.js"
=======
    "lint": "eslint src --ext .ts",
    "test:e2e": "node test-server.js"
>>>>>>> b9e6dc4c
  },
  "dependencies": {
    "@standardnotes/sncrypto-common": "workspace:*",
    "buffer": "^6.0.3",
    "libsodium-wrappers": "^0.7.10",
    "reflect-metadata": "^0.1.13"
  },
  "devDependencies": {
    "@babel/core": "*",
    "@babel/plugin-syntax-dynamic-import": "^7.8.3",
    "@babel/preset-env": "*",
    "@types/libsodium-wrappers": "^0.7.10",
    "@types/node": "^18.11.9",
    "@types/uuid": "^8.3.4",
    "@typescript-eslint/eslint-plugin": "^5.43.0",
    "babel-loader": "^9.1.0",
    "chai": "^4.3.7",
    "connect": "^3.7.0",
    "eslint": "*",
    "eslint-plugin-prettier": "*",
    "regenerator-runtime": "^0.13.10",
    "serve-static": "^1.15.0",
    "ts-loader": "^9.4.1",
    "typedarray-to-buffer": "^4.0.0",
    "typescript": "*",
    "uuid": "^9.0.0",
    "webpack": "*",
    "webpack-cli": "*"
  }
}<|MERGE_RESOLUTION|>--- conflicted
+++ resolved
@@ -21,13 +21,8 @@
     "prebuild": "yarn clean",
     "build": "webpack --mode production && tsc",
     "watch": "webpack --mode production --watch",
-<<<<<<< HEAD
-    "lint": "eslint . --ext .ts",
-    "start:test-server": "yarn node test-server.js"
-=======
-    "lint": "eslint src --ext .ts",
-    "test:e2e": "node test-server.js"
->>>>>>> b9e6dc4c
+    "start:test-server": "yarn node test-server.js",
+    "lint": "eslint src --ext .ts"
   },
   "dependencies": {
     "@standardnotes/sncrypto-common": "workspace:*",
